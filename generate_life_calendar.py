--- conflicted
+++ resolved
@@ -103,7 +103,6 @@
 
     return (now <= date1 < end) or (now <= date2 < end)
 
-<<<<<<< HEAD
 def get_darken_until_date():
     today = datetime.date.today()
     today_datetime = datetime.datetime(today.year, today.month, today.day)
@@ -112,10 +111,7 @@
 def get_darkened_fill(fill):
     return tuple(map(sum, zip(fill, DARKENED_COLOUR_DELTA)))
 
-def draw_row(ctx, pos_y, birthdate, date, darken_until_date):
-=======
-def draw_row(ctx, pos_y, birthdate, date, box_size, x_margin):
->>>>>>> 2aa5e05d
+def draw_row(ctx, pos_y, birthdate, date, box_size, x_margin, darken_until_date):
     """
     Draws a row of 52 squares, starting at pos_y
     """
@@ -148,11 +144,7 @@
 
     return pos_x + w + (box_size * 2)
 
-<<<<<<< HEAD
-def draw_grid(ctx, date, birthdate, darken_until_date):
-=======
-def draw_grid(ctx, date, birthdate, age):
->>>>>>> 2aa5e05d
+def draw_grid(ctx, date, birthdate, age, darken_until_date):
     """
     Draws the whole grid of 52x90 squares
     """
@@ -202,21 +194,13 @@
         ctx.show_text(date_str)
 
         # Draw the current row
-<<<<<<< HEAD
-        draw_row(ctx, pos_y, birthdate, date, darken_until_date)
-=======
-        draw_row(ctx, pos_y, birthdate, date, box_size, x_margin)
->>>>>>> 2aa5e05d
+        draw_row(ctx, pos_y, birthdate, date, box_size, x_margin, darken_until_date)
 
         # Increment y position and current date by 1 row/year
         pos_y += box_size + BOX_MARGIN
         date += datetime.timedelta(weeks=52)
 
-<<<<<<< HEAD
-def gen_calendar(birthdate, title, filename, darken_until_date):
-=======
-def gen_calendar(birthdate, title, age, filename):
->>>>>>> 2aa5e05d
+def gen_calendar(birthdate, title, age, filename, darken_until_date):
     if len(title) > MAX_TITLE_SIZE:
         raise ValueError("Title can't be longer than %d characters"
             % MAX_TITLE_SIZE)
@@ -244,11 +228,7 @@
     date = back_up_to_monday(birthdate)
 
     # Draw 52x90 grid of squares
-<<<<<<< HEAD
-    draw_grid(ctx, date, birthdate, darken_until_date)
-=======
-    draw_grid(ctx, date, birthdate, age)
->>>>>>> 2aa5e05d
+    draw_grid(ctx, date, birthdate, age, darken_until_date)
     ctx.show_page()
 
 def main():
@@ -271,15 +251,12 @@
         help='end date; If this is set, then a calendar with a different start date'
         ' will be generated for each day between the starting date and this date')
 
-<<<<<<< HEAD
-    parser.add_argument('-d', '--darken-past', dest='darken_past',
-        action='store_true', help='flag: darken boxes for past weeks')
-=======
     parser.add_argument('-a', '--age', type=int, dest='age', choices=range(MIN_AGE, MAX_AGE + 1),
                         metavar='[%s-%s]' % (MIN_AGE, MAX_AGE),
                         help=('Number of rows to generate, representing years of life'),
                         default=90)
->>>>>>> 2aa5e05d
+    parser.add_argument('-d', '--darken-past', dest='darken_past',
+        action='store_true', help='flag: darken boxes for past weeks')
 
     args = parser.parse_args()
 
@@ -294,11 +271,7 @@
             name = "life_calendar_%s.pdf" % date_str
 
             try:
-<<<<<<< HEAD
-                gen_calendar(start, args.title, name, darken_until_date)
-=======
-                gen_calendar(start, args.title, NUM_ROWS, name)
->>>>>>> 2aa5e05d
+                gen_calendar(start, args.title, NUM_ROWS, name, darken_until_date)
             except Exception as e:
                 print("Error: %s" % e)
                 return
@@ -307,11 +280,7 @@
 
     else:
         try:
-<<<<<<< HEAD
-            gen_calendar(args.date, args.title, doc_name, darken_until_date)
-=======
-            gen_calendar(args.date, args.title, args.age, doc_name)
->>>>>>> 2aa5e05d
+            gen_calendar(args.date, args.title, args.age, doc_name, darken_until_date)
         except Exception as e:
             print("Error: %s" % e)
             return
